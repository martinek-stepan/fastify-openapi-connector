import { FastifyInstance, HTTPMethods } from 'fastify';
import { createSecurityProcessors } from './createSecurityProcessors.js';
import { defaultHandler } from './defaultOperationHandler.js';
import { parseParams } from './parseParams.js';
import { createRouteSchema } from './routeSchema.js';
<<<<<<< HEAD
import { OperationHandlersUntyped, Paths, PathsMap, ReferenceObject, SecurityHandlers, SecuritySpecification } from './types.js';

// TypeGuard to check extension x-security object fulfills the SecurityObject specification
export const validateSecurityObject = (security: unknown): security is SecuritySpecification => {
  if (typeof security !== 'object' || !Array.isArray(security)) {
    return false;
  }

  for (const item of security) {
    for (const [key, value] of Object.entries(item as Record<string, unknown>)) {
      if (typeof key !== 'string' || !Array.isArray(value) || !value.every((scope) => typeof scope === 'string')) {
        return false;
      }
    }
  }

  return true;
=======
import { OperationHandlers, Paths, PathsMap, ReferenceObject, SecurityHandlers, SecuritySpecification, SpecResponse } from './types.js';

export const fixEmptyResponses = (responses?: SpecResponse): SpecResponse | undefined => {
  if (!responses) {
    return undefined;
  }

  const copy = structuredClone(responses);

  for (const response of Object.values(copy)) {
    if (!response.content) {
      response.type = 'null';
    }
  }

  return copy;
>>>>>>> 0de7797b
};

export const setupRoutes = (
  fastify: FastifyInstance,
  routesInfo: {
    operationHandlers: OperationHandlersUntyped;
    paths: PathsMap;
    globalSecurity?: SecuritySpecification;
    securityHandlers?: SecurityHandlers;
  },
  settings: {
    isWebhook: boolean;
    useXSecurity?: boolean;
  },
) => {
  for (const [path, pathObject] of Object.entries(routesInfo.paths)) {
    let url = path;
    if (settings.isWebhook) {
      if ('$ref' in (pathObject as ReferenceObject | Paths)) {
        fastify.log.error(`Webhook path ${path} is a reference, references need to be resolved for the plugin to work!`);
        continue;
      }

      if (!path.startsWith('/')) {
        fastify.log.warn(`Webhook path ${path} does not start with a slash, slash will be added.`);
        url = `/${url}`;
      }
    }

    const { parameters, 'x-security': xSecurity, ...methods } = pathObject as Paths;

    let routeSecurity: SecuritySpecification | undefined = undefined;
    if (settings.useXSecurity === true && xSecurity) {
      if (validateSecurityObject(xSecurity)) {
        routeSecurity = xSecurity;
      } else {
        fastify.log.warn(`${path} - x-security is not a valid SecurityObject! Will not be used.`);
      }
    }
    const params = parseParams(parameters ?? []);

    for (const [method, operation] of Object.entries(methods)) {
<<<<<<< HEAD
      // Skip extensions
      if (method.startsWith('x-')) {
        continue;
      }

      const { parameters, operationId, requestBody, security: operationSecurity, ...operationValues } = operation;
=======
      const { parameters, operationId, requestBody, security, responses, ...operationValues } = operation;
>>>>>>> 0de7797b

      if (!operationId) {
        fastify.log.error(`${path} - ${method} is missing operationId! Will be skipped.`);
        continue;
      }

      let handler = routesInfo.operationHandlers[operationId];
      if (!handler) {
        fastify.log.warn(`${path} - ${method} has no handler! Will use default handler.`);
        handler = defaultHandler;
      }
      // Overrides any path params already defined
      const operationParams = parseParams(parameters ?? [], structuredClone(params));

      fastify.route({
        method: method.toUpperCase() as HTTPMethods,
        // fastify wants 'path/:param' instead of openapis 'path/{param}'
        url: url.replace(/{(\w+)}/g, ':$1'),
        handler,
        config: operationValues['x-fastify-config'],
        schema: createRouteSchema(operationParams, requestBody, fixEmptyResponses(responses)),
        // Operation security overrides global security
        preParsing: createSecurityProcessors(routesInfo.securityHandlers ?? {}, operationSecurity ?? routeSecurity ?? routesInfo.globalSecurity),
      });
    }
  }
};<|MERGE_RESOLUTION|>--- conflicted
+++ resolved
@@ -3,8 +3,7 @@
 import { defaultHandler } from './defaultOperationHandler.js';
 import { parseParams } from './parseParams.js';
 import { createRouteSchema } from './routeSchema.js';
-<<<<<<< HEAD
-import { OperationHandlersUntyped, Paths, PathsMap, ReferenceObject, SecurityHandlers, SecuritySpecification } from './types.js';
+import { OperationHandlersUntyped, Paths, PathsMap, ReferenceObject, SecurityHandlers, SecuritySpecification, SpecResponse } from './types.js';
 
 // TypeGuard to check extension x-security object fulfills the SecurityObject specification
 export const validateSecurityObject = (security: unknown): security is SecuritySpecification => {
@@ -21,8 +20,7 @@
   }
 
   return true;
-=======
-import { OperationHandlers, Paths, PathsMap, ReferenceObject, SecurityHandlers, SecuritySpecification, SpecResponse } from './types.js';
+}
 
 export const fixEmptyResponses = (responses?: SpecResponse): SpecResponse | undefined => {
   if (!responses) {
@@ -38,7 +36,6 @@
   }
 
   return copy;
->>>>>>> 0de7797b
 };
 
 export const setupRoutes = (
@@ -81,16 +78,13 @@
     const params = parseParams(parameters ?? []);
 
     for (const [method, operation] of Object.entries(methods)) {
-<<<<<<< HEAD
       // Skip extensions
       if (method.startsWith('x-')) {
         continue;
       }
 
-      const { parameters, operationId, requestBody, security: operationSecurity, ...operationValues } = operation;
-=======
-      const { parameters, operationId, requestBody, security, responses, ...operationValues } = operation;
->>>>>>> 0de7797b
+      const { parameters, operationId, requestBody, security: operationSecurity, responses, ...operationValues } = operation;
+
 
       if (!operationId) {
         fastify.log.error(`${path} - ${method} is missing operationId! Will be skipped.`);
