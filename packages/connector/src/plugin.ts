--- conflicted
+++ resolved
@@ -21,11 +21,7 @@
       setupRoutes(
         fastify,
         { operationHandlers, paths, globalSecurity, securityHandlers },
-<<<<<<< HEAD
-        { isWebhook: false, useXSecurity: settings?.useXSecurity, contentTypes: settings?.contentTypes ?? ['application/json']},
-=======
-        { isWebhook: false, useXSecurity: settings?.useXSecurity, validateResponse: settings?.validateResponses },
->>>>>>> 4ddc3838
+        { isWebhook: false, useXSecurity: settings?.useXSecurity, validateResponse: settings?.validateResponses, contentTypes: settings?.contentTypes ?? ['application/json'] },
       );
     }
 
@@ -33,11 +29,7 @@
       setupRoutes(
         fastify,
         { operationHandlers, paths: webhooks, globalSecurity, securityHandlers },
-<<<<<<< HEAD
-        { isWebhook: true, useXSecurity: settings?.useXSecurity, contentTypes: settings?.contentTypes ?? ['application/json'] },
-=======
-        { isWebhook: true, useXSecurity: settings?.useXSecurity, validateResponse: settings?.validateResponses },
->>>>>>> 4ddc3838
+        { isWebhook: true, useXSecurity: settings?.useXSecurity, validateResponse: settings?.validateResponses, contentTypes: settings?.contentTypes ?? ['application/json'] },
       );
     }
 
