--- conflicted
+++ resolved
@@ -58,11 +58,8 @@
   settings: {
     isWebhook: boolean;
     useXSecurity?: boolean;
-<<<<<<< HEAD
+    validateResponse?: boolean;
     contentTypes: string[];
-=======
-    validateResponse?: boolean;
->>>>>>> 4ddc3838
   },
 ) => {
   for (const [path, pathObject] of Object.entries(routesInfo.paths)) {
@@ -119,11 +116,7 @@
         url: url.replace(/{(\w+)}/g, ':$1'),
         handler,
         config: operationValues['x-fastify-config'],
-<<<<<<< HEAD
-        schema: createRouteSchema(operationParams, settings.contentTypes, requestBody, fixEmptyResponses(responses)),
-=======
-        schema: createRouteSchema(operationParams, requestBody, fixEmptyResponses(responses), settings.validateResponse),
->>>>>>> 4ddc3838
+        schema: createRouteSchema(operationParams, settings.contentTypes, requestBody, fixEmptyResponses(responses), settings.validateResponse),
         // Operation security overrides global security
         preParsing: createSecurityProcessors(
           routesInfo.securityHandlers ?? {},
